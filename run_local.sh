#!/bin/bash

# set -x
# This script contains two parts.
# The first part is meant as a library, declaring the variables and functions to spins off drand containers
# The second part is triggered when this script is actually ran, and not
# sourced. This part calls the function to setup the drand containers and run
# them. It produces produce randomness in a temporary folder..
#
# NOTE: Using docker compose should give a higher degree of flexibility and
# composability. However I had trouble with spawning the containers too fast and
# having weird binding errors: port already in use. I rolled back to simple
# docker scripting. One of these, one should try to do it in docker-compose.
## number of nodes

N=6 ## final number of nodes
OLDN=5 ## starting number of nodes
BASE="/tmp/drand"
SHA="sha256sum"
if [ ! -d "$BASE" ]; then
    mkdir -m 740 $BASE
fi
unameOut="$(uname -s)"
case "${unameOut}" in
    Linux*)     TMP=$(mktemp -p "$BASE" -d);;
    Darwin*)
        A=$(mktemp -d -t "drand")
        mv $A "/tmp/$(basename $A)"
        TMP="/tmp/$(basename $A)"
        SHA="shasum -a 256"
    ;;
esac
GROUPFILE="$TMP/group.toml"
CERTSDIR="$TMP/certs"
LOGSDIR="$TMP/logs"
IMG="dedis/drand:latest"
DRAND_PATH="src/github.com/dedis/drand"
DOCKERFILE="$GOPATH/$DRAND_PATH/Dockerfile"
NET="drand"
SUBNET="192.168.0."
PORT="80"
GOROOT=$(go env GOROOT)
# go run $GOROOT/src/crypto/tls/generate_cert.go --rsa-bits 1024 --host 127.0.0.1,::1,localhost --ca --start-date "Jan 1 00:00:00 1970" --duration=1000000h

function checkSuccess() {
    if [ "$1" -eq 0 ]; then
        return
    else
        echo "TEST <$2>: FAILURE"
        cleanup
        exit 1
    fi
}


if [ "$#" -gt 0 ]; then
    #n=$(convert "$1")
    if [ "$1" -gt 4 ]; then
        N=$1
    else
        echo "./run_local.sh <N> : N needs to be an integer > 4"
        exit 1
    fi
fi

## build the test travis image
function build() {
    echo "[+] Building docker image $IMG"
    docker build -t "$IMG" .  > /dev/null
}

# associative array in bash 4
# https://stackoverflow.com/questions/1494178/how-to-define-hash-tables-in-bash
addresses=()
certs=()
tlskeys=()
certFile="/server.pem" ## certificate path on every container
keyFile="/key.pem" ## server private tls key path on every container

# run does the following:
# - creates the docker network
# - creates the individual keys under the temporary folder. Each node has its own
# folder named "nodeXX", where XX is the node's number.
# - create the group file
# - runs the whole set of nodes
# run takes one argument: foreground
# If foreground is true, then the last docker node runs in the foreground.
# If foreground is false, then all docker nodes run in the background.
function run() {
    echo "[+] Creating docker network $NET with subnet ${SUBNET}0/24"
    docker network create "$NET" --subnet "${SUBNET}0/24" > /dev/null 2> /dev/null

    echo "[+] Creating the certificate directory"
    mkdir -m 740 $CERTSDIR
    mkdir -m 740 $LOGSDIR

    seq=$(seq 1 $N)
    oldRseq=$(seq $OLDN -1 1)
    newRseq=$(seq $N -1 1)


    #sequence=$(seq $N -1 1)
    # creating the keys and compose part for each node
    echo "[+] Generating key pairs and certificates for drand nodes"
    for i in $seq; do
        # gen key and append to group
        data="$TMP/node$i/"
        host="${SUBNET}2$i"
        addr="$host:$PORT"
        addresses+=($addr)
        mkdir -m 740 -p "$data"
        #drand keygen --keys "$data" "$addr" > /dev/null
        public="key/drand_id.public"
        volume="$data:/root/.drand/:z" ## :z means shareable with other containers
        allVolumes[$i]=$volume
        docker run --rm --volume ${allVolumes[$i]} $IMG generate-keypair "$addr" > /dev/null
            #allKeys[$i]=$data$public
        cp $data$public $TMP/node$i.public
        ## all keys from docker point of view
        allKeys[$i]=/tmp/node$i.public

        ## quicker generation with 1024 bits
        cd $data
        go run $GOROOT/src/crypto/tls/generate_cert.go --host $host --rsa-bits 1024
        certs+=("$(pwd)/cert.pem")
        tlskeys+=("$(pwd)/key.pem")
        cp cert.pem  $CERTSDIR/server-$i.cert
        echo "[+] Done generating key pair and certificate for drand node $addr"
    done

    ## generate group toml from the first 5 nodes ONLY
    ## We're gonna add the last one later on
    period="2s"
    docker run --rm -v $TMP:/tmp:z $IMG group --out /tmp/group.toml --period "$period" "${allKeys[@]:0:$OLDN}"  #> /dev/null
    echo "[+] Group file generated at $GROUPFILE"
<<<<<<< HEAD
    echo "[+] Starting all nodes sequentially"
    for i in $rseq; do
        echo "[+] Preparing node $i"
=======
    cp $GROUPFILE "$GROUPFILE.1"
    echo "[+] Starting all drand nodes sequentially..."
    for i in $oldRseq; do
>>>>>>> 9056efee
        idx=`expr $i - 1`
        # gen key and append to group
        data="$TMP/node$i/"
        logFile="$LOGSDIR/node$i.log"
        groupFile="$data""drand_group.toml"
        cp $GROUPFILE $groupFile
        dockerGroupFile="/root/.drand/drand_group.toml"

        name="node$i"
        drandCmd=("--verbose" "2" "start" "--certs-dir" "/certs")
        drandCmd+=("--tls-cert" "$certFile" "--tls-key" "$keyFile")
        args=(run --rm --name $name --net $NET  --ip ${SUBNET}2$i) ## ip
        args+=("--volume" "${allVolumes[$i]}") ## config folder
        args+=("--volume" "$CERTSDIR:/certs:z") ## set of whole certs
        args+=("--volume" "${certs[$idx]}:$certFile") ## server cert
        args+=("--volume" "${tlskeys[$idx]}:$keyFile") ## server priv key
        args+=("-d") ## detached mode
        #echo "--> starting drand node $i: ${SUBNET}2$i"
        if [ "$i" -eq 1 ]; then
            if [ "$1" = true ]; then
                # running in foreground
                # XXX should be finished
                echo "[+] Running in foreground!"
                unset 'args[${#args[@]}-1]'
            fi
            echo "[+] Starting (DKG coordinator) node $i"
        else
            echo "[+] Starting node $i "
        fi
        docker ${args[@]} "$IMG" "${drandCmd[@]}" > /dev/null
        docker logs -f node$i > $logFile &
        #docker logs -f node$i &

        sleep 0.5
       
        # check if the node is up 
        pingNode $name

        if [ "$i" -eq 1 ]; then
            docker exec -it $name drand share --leader "$dockerGroupFile" > /dev/null
        else
            docker exec -d $name drand share "$dockerGroupFile"
        fi

        if [ "$i" -eq 1 ]; then
            while true; do
                docker exec -it $name drand --verbose 2 get cokey \
                    --tls-cert "$certFile" "$dockerGroupFile"
                if [ "$?" -eq 0 ]; then
                    echo "[+] Successfully retrieve distributed key from leader"
                    break
                fi
                echo "[-] Can't get distributed key from root node. Waiting..."
                sleep 1
            done
        fi

    done

    # trying to wait until dist_key.public is there
    dpublic="$TMP/node1/groups/dist_key.public"
    while true; do
        if [ -f "$dpublic" ]; then
            echo "[+] Distributed public key file found."
            break;
        fi
        echo "[-] Distributed public key file NOT found. Waiting a bit more..."
        sleep 1
    done

    share1Path="$TMP/node1/groups/dist_key.private"
    share1Hash=$(eval "$SHA $share1Path")
    group1Path="$TMP/node1/groups/drand_group.toml"
    group1Hash=$(eval "$SHA $group1Path")

    # trying to add the last node to the group
    echo "[+] Generating new group with additional node"
    docker run --rm -v $TMP:/tmp:z $IMG group --out /tmp/group.toml --period "$period" "${allKeys[@]}" > /dev/null
    cp $GROUPFILE "$GROUPFILE.2"

    i=6
    echo "[+] Starting node additional node $i"
    idx=`expr $i - 1`
    # gen key and append to group
    data="$TMP/node$i/"
    logFile="$LOGSDIR/node$i.log"
    groupFile="$data""drand_group.toml"
    cp $GROUPFILE $groupFile
    dockerGroupFile="/root/.drand/drand_group.toml"

    name="node$i"
    drandCmd=("--verbose" "2" "start" "--certs-dir" "/certs")
    drandCmd+=("--tls-cert" "$certFile" "--tls-key" "$keyFile")
    args=(run --rm --name $name --net $NET  --ip ${SUBNET}2$i) ## ip
    args+=("--volume" "${allVolumes[$i]}") ## config folder
    args+=("--volume" "$CERTSDIR:/certs:z") ## set of whole certs
    args+=("--volume" "${certs[$idx]}:$certFile") ## server cert
    args+=("--volume" "${tlskeys[$idx]}:$keyFile") ## server priv key
    args+=("-d") ## detached mode
    docker ${args[@]} "$IMG" "${drandCmd[@]}" > /dev/null
    docker logs -f node$i > $logFile &
    #docker logs -f node$i  &
    # check if the node is up 
    pingNode $name 

    for i in $newRseq; do
        idx=`expr $i - 1`
        name="node$i"
        data="$TMP/node$i/"
        logFile="$LOGSDIR/node$i.log"
        nodeGroupFile="$data""drand_group.toml"
        cp "$GROUPFILE.1" "$nodeGroupFile.1"
        cp "$GROUPFILE.2" "$nodeGroupFile.2"
        newGroup="/root/.drand/drand_group.toml.2"
        oldGroup="/root/.drand/drand_group.toml.1"

        name="node$i"
         if [ "$i" -eq 1 ]; then
            echo "[+] Start resharing command to leader $name"
            docker exec -it $name drand share --leader "$newGroup" > /dev/null
        elif [ "$i" -eq "$N" ]; then
            echo "[+] Issuing resharing command to NEW node $name"
            docker exec -d $name drand share --from "$oldGroup" "$newGroup"
        else
            echo "[+] Issuing resharing command to node $name"
            docker exec -d $name drand share "$newGroup"
        fi
    done

    ## check if the two groups file are different
    group2Hash=$(eval "$SHA $group1Path")
    if [ "$group1Hash" = "$group2Hash" ]; then
        echo "[-] Checking group file... Same as before - WRONG."
        exit 1
    else
        echo "[+] Checking group file... New one created !"
    fi

    share2Hash=$(eval "$SHA $share1Path")
    if [ "$share1Hash" = "$share2Hash" ]; then
        echo "[-] Checking private shares... Same as before - WRONG"
        exit 1
    else
        echo "[+] Checking private shares... New ones !"
    fi

}

function pingNode() {
    while true; do
        docker exec -it $1 drand --verbose 2 ping #> /dev/null
        if [ $? == 0 ]; then
            #echo "$name is UP and RUNNING"
            break
        fi
        sleep 0.2
    done


}

function cleanup() {
    echo "[+] Cleaning up docker containers"
    docker stop $(docker ps -a -q) > /dev/null 2>/dev/null
    docker rm -f $(docker ps -a -q) > /dev/null 2>/dev/null
}

function fetchTest() {
    nindex=$1
    rootFolder="$TMP/node$nindex"
    distPublic="$rootFolder/groups/dist_key.public"
    serverCert="$CERTSDIR/server-$nindex.cert"
    serverCertDocker="/server.cert"
    serverCertVol="$serverCert:$serverCertDocker"
    groupToml="$rootFolder/groups/drand_group.toml"
    dockerGroupToml="/group.toml"
    groupVolume="$groupToml:$dockerGroupToml"
    drandArgs=("get" "private")
    drandArgs+=("--tls-cert" "$serverCertDocker" "$dockerGroupToml")
    echo "[+] Series of tests using drand cli tool"
    echo "---------------------------------------------"
    echo "              Private Randomness             "
    docker run --rm --net $NET --ip "${SUBNET}10" -v "$serverCertVol" \
                                                  -v "$groupVolume" \
                                                  $IMG "${drandArgs[@]}"
    echo "---------------------------------------------"
    checkSuccess $? "verify randomness encryption"

    echo "---------------------------------------------"
    drandArgs=("--verbose" "2" "get" "cokey")
    drandArgs+=("--tls-cert" "$serverCertDocker" "$dockerGroupToml")
    docker run --rm --net $NET --ip "${SUBNET}10" -v "$serverCertVol" \
                                                  -v "$groupVolume" \
                                                  $IMG "${drandArgs[@]}"
    checkSuccess $? "verify signature?"
    echo "---------------------------------------------"

    echo "---------------------------------------------"
    echo "               Public Randomness             "
    drandArgs=("get" "public")
    drandArgs+=("--tls-cert" "$serverCertDocker" "$dockerGroupToml")
    docker run --rm --net $NET --ip "${SUBNET}11" -v "$serverCertVol" \
                                                  -v "$groupVolume" \
                                                  $IMG "${drandArgs[@]}"
    checkSuccess $? "verify signature?"
    echo "---------------------------------------------"
    echo "[+] Public Randomness with CURL"
    img="byrnedo/alpine-curl"
    ## XXX make curl work without the "-k" option
    docker pull $img
    docker run --rm --net $NET --ip "${SUBNET}12" -v "$serverCertVol" \
                $img -s -k --cacert "$serverCertDocker" \
                "https://${addresses[0]}/public" | python -m json.tool

    checkSuccess $? "verify REST API for public randomness"
    echo "[+] Distributed key with CURL"
    docker run --rm --net $NET --ip "${SUBNET}12" -v "$serverCertVol" \
                $img -s -k --cacert "$serverCertDocker" \
                "https://${addresses[0]}/info/dist_key" | python -m json.tool
    checkSuccess $? "verify REST API for getting distributed key"
    echo "---------------------------------------------"
}

cleanup

## END OF LIBRARY
if [ "${#BASH_SOURCE[@]}" -gt "1" ]; then
    echo "[+] run_local.sh used as library -> not running"
    return 0;
fi

## RUN LOCALLY SCRIPT
trap cleanup SIGINT
build
run false
echo "[+] Waiting to get some beacons"
sleep 3
while true;
nindex=1
do
    fetchTest $nindex true
    sleep 2
done<|MERGE_RESOLUTION|>--- conflicted
+++ resolved
@@ -133,15 +133,9 @@
     period="2s"
     docker run --rm -v $TMP:/tmp:z $IMG group --out /tmp/group.toml --period "$period" "${allKeys[@]:0:$OLDN}"  #> /dev/null
     echo "[+] Group file generated at $GROUPFILE"
-<<<<<<< HEAD
-    echo "[+] Starting all nodes sequentially"
-    for i in $rseq; do
-        echo "[+] Preparing node $i"
-=======
     cp $GROUPFILE "$GROUPFILE.1"
     echo "[+] Starting all drand nodes sequentially..."
     for i in $oldRseq; do
->>>>>>> 9056efee
         idx=`expr $i - 1`
         # gen key and append to group
         data="$TMP/node$i/"
