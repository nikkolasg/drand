--- conflicted
+++ resolved
@@ -3,15 +3,10 @@
 
 package dkg
 
-import (
-	fmt "fmt"
-
-	proto "github.com/golang/protobuf/proto"
-
-	math "math"
-
-	vss "github.com/drand/drand/protobuf/crypto/vss"
-)
+import proto "github.com/golang/protobuf/proto"
+import fmt "fmt"
+import math "math"
+import vss "github.com/drand/drand/protobuf/crypto/vss"
 
 // Reference imports to suppress errors if they are not otherwise used.
 var _ = proto.Marshal
@@ -22,7 +17,7 @@
 // is compatible with the proto package it is being compiled against.
 // A compilation error at this line likely means your copy of the
 // proto package needs to be updated.
-const _ = proto.ProtoPackageIsVersion3 // please upgrade the proto package
+const _ = proto.ProtoPackageIsVersion2 // please upgrade the proto package
 
 // Packet is a wrapper around the three different types of DKG messages
 type Packet struct {
@@ -38,21 +33,16 @@
 func (m *Packet) String() string { return proto.CompactTextString(m) }
 func (*Packet) ProtoMessage()    {}
 func (*Packet) Descriptor() ([]byte, []int) {
-<<<<<<< HEAD
-	return fileDescriptor_2cd2862d3a18e91b, []int{0}
-=======
 	return fileDescriptor_dkg_4ed6c9b8ccb6a245, []int{0}
->>>>>>> e93d3439
-}
-
+}
 func (m *Packet) XXX_Unmarshal(b []byte) error {
 	return xxx_messageInfo_Packet.Unmarshal(m, b)
 }
 func (m *Packet) XXX_Marshal(b []byte, deterministic bool) ([]byte, error) {
 	return xxx_messageInfo_Packet.Marshal(b, m, deterministic)
 }
-func (m *Packet) XXX_Merge(src proto.Message) {
-	xxx_messageInfo_Packet.Merge(m, src)
+func (dst *Packet) XXX_Merge(src proto.Message) {
+	xxx_messageInfo_Packet.Merge(dst, src)
 }
 func (m *Packet) XXX_Size() int {
 	return xxx_messageInfo_Packet.Size(m)
@@ -106,21 +96,16 @@
 func (m *Deal) String() string { return proto.CompactTextString(m) }
 func (*Deal) ProtoMessage()    {}
 func (*Deal) Descriptor() ([]byte, []int) {
-<<<<<<< HEAD
-	return fileDescriptor_2cd2862d3a18e91b, []int{1}
-=======
 	return fileDescriptor_dkg_4ed6c9b8ccb6a245, []int{1}
->>>>>>> e93d3439
-}
-
+}
 func (m *Deal) XXX_Unmarshal(b []byte) error {
 	return xxx_messageInfo_Deal.Unmarshal(m, b)
 }
 func (m *Deal) XXX_Marshal(b []byte, deterministic bool) ([]byte, error) {
 	return xxx_messageInfo_Deal.Marshal(b, m, deterministic)
 }
-func (m *Deal) XXX_Merge(src proto.Message) {
-	xxx_messageInfo_Deal.Merge(m, src)
+func (dst *Deal) XXX_Merge(src proto.Message) {
+	xxx_messageInfo_Deal.Merge(dst, src)
 }
 func (m *Deal) XXX_Size() int {
 	return xxx_messageInfo_Deal.Size(m)
@@ -168,21 +153,16 @@
 func (m *Response) String() string { return proto.CompactTextString(m) }
 func (*Response) ProtoMessage()    {}
 func (*Response) Descriptor() ([]byte, []int) {
-<<<<<<< HEAD
-	return fileDescriptor_2cd2862d3a18e91b, []int{2}
-=======
 	return fileDescriptor_dkg_4ed6c9b8ccb6a245, []int{2}
->>>>>>> e93d3439
-}
-
+}
 func (m *Response) XXX_Unmarshal(b []byte) error {
 	return xxx_messageInfo_Response.Unmarshal(m, b)
 }
 func (m *Response) XXX_Marshal(b []byte, deterministic bool) ([]byte, error) {
 	return xxx_messageInfo_Response.Marshal(b, m, deterministic)
 }
-func (m *Response) XXX_Merge(src proto.Message) {
-	xxx_messageInfo_Response.Merge(m, src)
+func (dst *Response) XXX_Merge(src proto.Message) {
+	xxx_messageInfo_Response.Merge(dst, src)
 }
 func (m *Response) XXX_Size() int {
 	return xxx_messageInfo_Response.Size(m)
@@ -223,21 +203,16 @@
 func (m *Justification) String() string { return proto.CompactTextString(m) }
 func (*Justification) ProtoMessage()    {}
 func (*Justification) Descriptor() ([]byte, []int) {
-<<<<<<< HEAD
-	return fileDescriptor_2cd2862d3a18e91b, []int{3}
-=======
 	return fileDescriptor_dkg_4ed6c9b8ccb6a245, []int{3}
->>>>>>> e93d3439
-}
-
+}
 func (m *Justification) XXX_Unmarshal(b []byte) error {
 	return xxx_messageInfo_Justification.Unmarshal(m, b)
 }
 func (m *Justification) XXX_Marshal(b []byte, deterministic bool) ([]byte, error) {
 	return xxx_messageInfo_Justification.Marshal(b, m, deterministic)
 }
-func (m *Justification) XXX_Merge(src proto.Message) {
-	xxx_messageInfo_Justification.Merge(m, src)
+func (dst *Justification) XXX_Merge(src proto.Message) {
+	xxx_messageInfo_Justification.Merge(dst, src)
 }
 func (m *Justification) XXX_Size() int {
 	return xxx_messageInfo_Justification.Size(m)
@@ -269,30 +244,6 @@
 	proto.RegisterType((*Justification)(nil), "dkg.Justification")
 }
 
-<<<<<<< HEAD
-func init() { proto.RegisterFile("crypto/dkg/dkg.proto", fileDescriptor_2cd2862d3a18e91b) }
-
-var fileDescriptor_2cd2862d3a18e91b = []byte{
-	// 276 bytes of a gzipped FileDescriptorProto
-	0x1f, 0x8b, 0x08, 0x00, 0x00, 0x00, 0x00, 0x00, 0x02, 0xff, 0x7c, 0x51, 0xb1, 0x4e, 0xc3, 0x30,
-	0x10, 0x55, 0xda, 0x52, 0xb5, 0x07, 0x59, 0xac, 0x0e, 0x11, 0x02, 0x09, 0x65, 0x40, 0x80, 0x50,
-	0x22, 0xc1, 0xc2, 0x8c, 0x60, 0x81, 0x05, 0x79, 0x64, 0x41, 0x4e, 0x7c, 0x0d, 0x26, 0xc5, 0x8e,
-	0x6c, 0x07, 0xc1, 0x3f, 0xf0, 0xd1, 0xc8, 0xd7, 0x94, 0xa6, 0x2a, 0x65, 0xf0, 0x90, 0xf7, 0x5e,
-	0xee, 0xbd, 0x77, 0x07, 0xb3, 0xd2, 0x7e, 0x35, 0xde, 0xe4, 0xb2, 0xae, 0xc2, 0xcb, 0x1a, 0x6b,
-	0xbc, 0x61, 0x43, 0x59, 0x57, 0x87, 0x2b, 0xea, 0xc3, 0xb9, 0xf0, 0x96, 0x54, 0xfa, 0x1d, 0xc1,
-	0xf8, 0x49, 0x94, 0x35, 0x7a, 0x76, 0x0c, 0x23, 0x89, 0x62, 0x91, 0x44, 0x27, 0xd1, 0xd9, 0xfe,
-	0xd5, 0x34, 0x0b, 0xff, 0xdf, 0xa1, 0x58, 0x70, 0x82, 0xd9, 0x39, 0x4c, 0x2c, 0xba, 0xc6, 0x68,
-	0x87, 0xc9, 0x80, 0x24, 0x31, 0x49, 0x78, 0x07, 0xf2, 0x5f, 0x9a, 0xdd, 0x40, 0xfc, 0xd6, 0x3a,
-	0xaf, 0xe6, 0xaa, 0x14, 0x5e, 0x19, 0x9d, 0x0c, 0x49, 0xcf, 0x48, 0xff, 0xd0, 0x67, 0xf8, 0xa6,
-	0x30, 0x2d, 0x60, 0x14, 0x2c, 0xd9, 0x0c, 0xf6, 0x94, 0x96, 0xf8, 0x49, 0x61, 0x62, 0xbe, 0xfc,
-	0x60, 0xa7, 0x5d, 0xc2, 0x41, 0x37, 0x2e, 0xd4, 0xb8, 0xd7, 0xd4, 0x0b, 0x65, 0x2f, 0xea, 0x11,
-	0x4c, 0x9d, 0xaa, 0xb4, 0xf0, 0xad, 0x45, 0xf2, 0x3e, 0xe0, 0x6b, 0x20, 0x7d, 0x84, 0xc9, 0x2a,
-	0xf3, 0x0e, 0x9f, 0xbf, 0xaa, 0x06, 0xaf, 0xed, 0xaa, 0xe9, 0x0b, 0xc4, 0x1b, 0x85, 0x76, 0x4c,
-	0xdc, 0xda, 0x48, 0xbf, 0xc2, 0x7f, 0x1b, 0xb9, 0xbd, 0x7c, 0xbe, 0xa8, 0x94, 0x7f, 0x6d, 0x8b,
-	0xac, 0x34, 0xef, 0xb9, 0x44, 0xa9, 0x5c, 0x2e, 0xad, 0xd0, 0x32, 0xa7, 0x03, 0x16, 0xed, 0x3c,
-	0x5f, 0xdf, 0xbc, 0x18, 0x13, 0x78, 0xfd, 0x13, 0x00, 0x00, 0xff, 0xff, 0xf3, 0x58, 0xda, 0x6c,
-	0x08, 0x02, 0x00, 0x00,
-=======
 func init() { proto.RegisterFile("github.com/drand/drand/protobuf/crypto/dkg/dkg.proto", fileDescriptor_dkg_4ed6c9b8ccb6a245) }
 
 var fileDescriptor_dkg_4ed6c9b8ccb6a245 = []byte{
@@ -313,5 +264,4 @@
 	0x55, 0xa5, 0x78, 0x2e, 0x5e, 0x14, 0x0f, 0xe1, 0x30, 0x11, 0x23, 0x44, 0x90, 0xbd, 0x80, 0x2f,
 	0x44, 0x9c, 0x58, 0xa3, 0x40, 0xb1, 0x97, 0xc4, 0x06, 0x8e, 0x2e, 0x63, 0x40, 0x00, 0x00, 0x00,
 	0xff, 0xff, 0x01, 0x82, 0x40, 0x8e, 0xe1, 0x01, 0x00, 0x00,
->>>>>>> e93d3439
 }