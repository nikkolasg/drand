--- conflicted
+++ resolved
@@ -2,25 +2,15 @@
 // source: drand/protocol.proto
 
 package drand
-<<<<<<< HEAD
-=======
 
 import proto "github.com/golang/protobuf/proto"
 import fmt "fmt"
 import math "math"
 import dkg "github.com/drand/drand/protobuf/crypto/dkg"
->>>>>>> e93d3439
 
 import (
-	context "context"
-	fmt "fmt"
-	math "math"
-
-	dkg "github.com/drand/drand/protobuf/crypto/dkg"
-	proto "github.com/golang/protobuf/proto"
+	context "golang.org/x/net/context"
 	grpc "google.golang.org/grpc"
-	codes "google.golang.org/grpc/codes"
-	status "google.golang.org/grpc/status"
 )
 
 // Reference imports to suppress errors if they are not otherwise used.
@@ -32,7 +22,7 @@
 // is compatible with the proto package it is being compiled against.
 // A compilation error at this line likely means your copy of the
 // proto package needs to be updated.
-const _ = proto.ProtoPackageIsVersion3 // please upgrade the proto package
+const _ = proto.ProtoPackageIsVersion2 // please upgrade the proto package
 
 // BeaconRequest holds a link to a previous signature, a timestamp and the
 // partial signature for this beacon. All participants send and collects many of
@@ -52,21 +42,16 @@
 func (m *BeaconRequest) String() string { return proto.CompactTextString(m) }
 func (*BeaconRequest) ProtoMessage()    {}
 func (*BeaconRequest) Descriptor() ([]byte, []int) {
-<<<<<<< HEAD
-	return fileDescriptor_e344a98fea1e2f3a, []int{0}
-=======
 	return fileDescriptor_protocol_a988145c9de560e9, []int{0}
->>>>>>> e93d3439
-}
-
+}
 func (m *BeaconRequest) XXX_Unmarshal(b []byte) error {
 	return xxx_messageInfo_BeaconRequest.Unmarshal(m, b)
 }
 func (m *BeaconRequest) XXX_Marshal(b []byte, deterministic bool) ([]byte, error) {
 	return xxx_messageInfo_BeaconRequest.Marshal(b, m, deterministic)
 }
-func (m *BeaconRequest) XXX_Merge(src proto.Message) {
-	xxx_messageInfo_BeaconRequest.Merge(m, src)
+func (dst *BeaconRequest) XXX_Merge(src proto.Message) {
+	xxx_messageInfo_BeaconRequest.Merge(dst, src)
 }
 func (m *BeaconRequest) XXX_Size() int {
 	return xxx_messageInfo_BeaconRequest.Size(m)
@@ -109,21 +94,16 @@
 func (m *BeaconResponse) String() string { return proto.CompactTextString(m) }
 func (*BeaconResponse) ProtoMessage()    {}
 func (*BeaconResponse) Descriptor() ([]byte, []int) {
-<<<<<<< HEAD
-	return fileDescriptor_e344a98fea1e2f3a, []int{1}
-=======
 	return fileDescriptor_protocol_a988145c9de560e9, []int{1}
->>>>>>> e93d3439
-}
-
+}
 func (m *BeaconResponse) XXX_Unmarshal(b []byte) error {
 	return xxx_messageInfo_BeaconResponse.Unmarshal(m, b)
 }
 func (m *BeaconResponse) XXX_Marshal(b []byte, deterministic bool) ([]byte, error) {
 	return xxx_messageInfo_BeaconResponse.Marshal(b, m, deterministic)
 }
-func (m *BeaconResponse) XXX_Merge(src proto.Message) {
-	xxx_messageInfo_BeaconResponse.Merge(m, src)
+func (dst *BeaconResponse) XXX_Merge(src proto.Message) {
+	xxx_messageInfo_BeaconResponse.Merge(dst, src)
 }
 func (m *BeaconResponse) XXX_Size() int {
 	return xxx_messageInfo_BeaconResponse.Size(m)
@@ -152,21 +132,16 @@
 func (m *SetupPacket) String() string { return proto.CompactTextString(m) }
 func (*SetupPacket) ProtoMessage()    {}
 func (*SetupPacket) Descriptor() ([]byte, []int) {
-<<<<<<< HEAD
-	return fileDescriptor_e344a98fea1e2f3a, []int{2}
-=======
 	return fileDescriptor_protocol_a988145c9de560e9, []int{2}
->>>>>>> e93d3439
-}
-
+}
 func (m *SetupPacket) XXX_Unmarshal(b []byte) error {
 	return xxx_messageInfo_SetupPacket.Unmarshal(m, b)
 }
 func (m *SetupPacket) XXX_Marshal(b []byte, deterministic bool) ([]byte, error) {
 	return xxx_messageInfo_SetupPacket.Marshal(b, m, deterministic)
 }
-func (m *SetupPacket) XXX_Merge(src proto.Message) {
-	xxx_messageInfo_SetupPacket.Merge(m, src)
+func (dst *SetupPacket) XXX_Merge(src proto.Message) {
+	xxx_messageInfo_SetupPacket.Merge(dst, src)
 }
 func (m *SetupPacket) XXX_Size() int {
 	return xxx_messageInfo_SetupPacket.Size(m)
@@ -200,21 +175,16 @@
 func (m *ResharePacket) String() string { return proto.CompactTextString(m) }
 func (*ResharePacket) ProtoMessage()    {}
 func (*ResharePacket) Descriptor() ([]byte, []int) {
-<<<<<<< HEAD
-	return fileDescriptor_e344a98fea1e2f3a, []int{3}
-=======
 	return fileDescriptor_protocol_a988145c9de560e9, []int{3}
->>>>>>> e93d3439
-}
-
+}
 func (m *ResharePacket) XXX_Unmarshal(b []byte) error {
 	return xxx_messageInfo_ResharePacket.Unmarshal(m, b)
 }
 func (m *ResharePacket) XXX_Marshal(b []byte, deterministic bool) ([]byte, error) {
 	return xxx_messageInfo_ResharePacket.Marshal(b, m, deterministic)
 }
-func (m *ResharePacket) XXX_Merge(src proto.Message) {
-	xxx_messageInfo_ResharePacket.Merge(m, src)
+func (dst *ResharePacket) XXX_Merge(src proto.Message) {
+	xxx_messageInfo_ResharePacket.Merge(dst, src)
 }
 func (m *ResharePacket) XXX_Size() int {
 	return xxx_messageInfo_ResharePacket.Size(m)
@@ -244,33 +214,6 @@
 	proto.RegisterType((*BeaconResponse)(nil), "drand.BeaconResponse")
 	proto.RegisterType((*SetupPacket)(nil), "drand.SetupPacket")
 	proto.RegisterType((*ResharePacket)(nil), "drand.ResharePacket")
-}
-
-func init() { proto.RegisterFile("drand/protocol.proto", fileDescriptor_e344a98fea1e2f3a) }
-
-var fileDescriptor_e344a98fea1e2f3a = []byte{
-	// 328 bytes of a gzipped FileDescriptorProto
-	0x1f, 0x8b, 0x08, 0x00, 0x00, 0x00, 0x00, 0x00, 0x02, 0xff, 0x8c, 0x92, 0x4f, 0x4b, 0xc3, 0x30,
-	0x18, 0xc6, 0xa9, 0x73, 0xea, 0xde, 0x6e, 0x82, 0xa1, 0xc2, 0x28, 0x0c, 0xe7, 0x40, 0x9c, 0xa0,
-	0x2d, 0xce, 0x8b, 0xe7, 0x81, 0xe0, 0x45, 0x19, 0xdd, 0xcd, 0xcb, 0xc8, 0x9a, 0x98, 0x86, 0x6d,
-	0x4d, 0xcc, 0x1f, 0x65, 0x5f, 0xc6, 0xcf, 0x2a, 0x4d, 0x3a, 0xd9, 0xe6, 0xc5, 0x43, 0xa1, 0xef,
-	0xef, 0x7d, 0x1e, 0xfa, 0xe4, 0x69, 0x20, 0x22, 0x0a, 0x97, 0x24, 0x95, 0x4a, 0x18, 0x91, 0x8b,
-	0x65, 0xe2, 0x5e, 0x50, 0xd3, 0xd1, 0x38, 0xca, 0xd5, 0x5a, 0x1a, 0x91, 0x92, 0x05, 0xab, 0x1e,
-	0xbf, 0x8c, 0xcf, 0xbc, 0x85, 0xae, 0xa4, 0x59, 0x7b, 0x34, 0xe0, 0xd0, 0x19, 0x53, 0x9c, 0x8b,
-	0x32, 0xa3, 0x1f, 0x96, 0x6a, 0x83, 0x22, 0x68, 0x2a, 0x61, 0x4b, 0xd2, 0x0d, 0xfa, 0xc1, 0xf0,
-	0x30, 0xf3, 0x03, 0xba, 0x84, 0xb6, 0x54, 0xf4, 0x93, 0x0b, 0xab, 0x67, 0x9a, 0xb3, 0xee, 0x41,
-	0x3f, 0x18, 0xb6, 0xb3, 0x70, 0xc3, 0xa6, 0x9c, 0xa1, 0x0b, 0x08, 0x25, 0x56, 0x86, 0xe3, 0xa5,
-	0x53, 0x34, 0x9c, 0x02, 0x6a, 0x34, 0xe5, 0x6c, 0x70, 0x0f, 0xa7, 0x9b, 0x4f, 0x69, 0x29, 0x4a,
-	0x4d, 0xf7, 0x2d, 0xc1, 0x1f, 0xcb, 0x2d, 0x84, 0x53, 0x6a, 0xac, 0x9c, 0xe0, 0x7c, 0x41, 0x0d,
-	0xea, 0x41, 0x83, 0x2c, 0xbc, 0x2e, 0x1c, 0x85, 0x49, 0x75, 0x30, 0xbf, 0xc9, 0x2a, 0x3e, 0x78,
-	0x81, 0x4e, 0x46, 0x75, 0x81, 0x15, 0xfd, 0x97, 0x1e, 0xf5, 0x00, 0x98, 0x12, 0x56, 0xce, 0x0a,
-	0xac, 0x0b, 0x77, 0xa4, 0x56, 0xd6, 0x72, 0xe4, 0x19, 0xeb, 0x62, 0xf4, 0x1d, 0xc0, 0xc9, 0xa4,
-	0x6e, 0x17, 0xdd, 0x40, 0xd3, 0x25, 0x41, 0x28, 0x71, 0x25, 0x26, 0x5b, 0xb9, 0xe2, 0x76, 0xcd,
-	0x9e, 0xaa, 0x62, 0xd1, 0x1d, 0x1c, 0xd7, 0x31, 0x50, 0x54, 0x2f, 0x76, 0x62, 0xed, 0xc9, 0x1f,
-	0xa1, 0xf5, 0x4a, 0xbf, 0x7c, 0x33, 0xbf, 0x86, 0x9d, 0x7f, 0x12, 0x9f, 0xef, 0x51, 0x5f, 0xdf,
-	0xf8, 0xfa, 0xed, 0x8a, 0x71, 0x53, 0xd8, 0x79, 0x92, 0x8b, 0x55, 0x4a, 0x28, 0xe1, 0x3a, 0xdd,
-	0xba, 0x14, 0x73, 0xfb, 0xee, 0xc7, 0xf9, 0x91, 0x9b, 0x1f, 0x7e, 0x02, 0x00, 0x00, 0xff, 0xff,
-	0x43, 0x13, 0x9d, 0xd7, 0x33, 0x02, 0x00, 0x00,
 }
 
 // Reference imports to suppress errors if they are not otherwise used.
@@ -336,20 +279,6 @@
 	Reshare(context.Context, *ResharePacket) (*Empty, error)
 	// NewBeacon asks for a partial signature to another node
 	NewBeacon(context.Context, *BeaconRequest) (*BeaconResponse, error)
-}
-
-// UnimplementedProtocolServer can be embedded to have forward compatible implementations.
-type UnimplementedProtocolServer struct {
-}
-
-func (*UnimplementedProtocolServer) Setup(ctx context.Context, req *SetupPacket) (*Empty, error) {
-	return nil, status.Errorf(codes.Unimplemented, "method Setup not implemented")
-}
-func (*UnimplementedProtocolServer) Reshare(ctx context.Context, req *ResharePacket) (*Empty, error) {
-	return nil, status.Errorf(codes.Unimplemented, "method Reshare not implemented")
-}
-func (*UnimplementedProtocolServer) NewBeacon(ctx context.Context, req *BeaconRequest) (*BeaconResponse, error) {
-	return nil, status.Errorf(codes.Unimplemented, "method NewBeacon not implemented")
 }
 
 func RegisterProtocolServer(s *grpc.Server, srv ProtocolServer) {
@@ -429,8 +358,6 @@
 	},
 	Streams:  []grpc.StreamDesc{},
 	Metadata: "drand/protocol.proto",
-<<<<<<< HEAD
-=======
 }
 
 func init() { proto.RegisterFile("drand/protocol.proto", fileDescriptor_protocol_a988145c9de560e9) }
@@ -457,5 +384,4 @@
 	0x85, 0x7e, 0xd9, 0x66, 0x7e, 0x0d, 0x7b, 0x37, 0x89, 0x2e, 0x7a, 0xd4, 0xd6, 0xb7, 0x1c, 0xbe,
 	0xda, 0x6b, 0xbf, 0x9d, 0x98, 0x5b, 0xde, 0xff, 0x04, 0x00, 0x00, 0xff, 0xff, 0xaa, 0x5e, 0xb0,
 	0x04, 0x13, 0x02, 0x00, 0x00,
->>>>>>> e93d3439
 }